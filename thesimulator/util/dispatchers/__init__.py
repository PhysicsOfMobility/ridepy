from typing import Tuple

import numpy as np

from thesimulator.data_structures import (
    TransportationRequest,
    Stoplist,
    TransportSpace,
    Stop,
    StopAction,
    SingleVehicleSolution,
)
from thesimulator.util.dispatchers.helper_functions import (
    cpat_of_inserted_stop,
    distance_to_stop_after_insertion,
    distance_from_current_stop_to_next,
    is_timewindow_violated_or_violation_worsened_due_to_insertion,
    insert_request_to_stoplist_drive_first,
)


def taxicab_dispatcher_drive_first(
    request: TransportationRequest,
    stoplist: Stoplist,
    space: TransportSpace,
) -> Tuple[float, Stoplist, Tuple[float, float, float, float]]:
    """
    Dispatcher that maps a vehicle's stoplist and a request to a new stoplist
    by simply appending the necessary stops to the existing stoplist.

    Parameters
    ----------
    request
        request to be serviced
    stoplist
        stoplist of the vehicle, to be mapped to a new stoplist
    space
        transport space the vehicle is operating on

    Returns
    -------


    """
    CPAT_pu = (
        max(
            stoplist[-1].estimated_arrival_time,
            stoplist[-1].time_window_min
            if stoplist[-1].time_window_min is not None
            else 0,
        )
        + space.d(stoplist[-1].location, request.origin)
    )
    EAST_pu = request.pickup_timewindow_min
    CPAT_do = max(EAST_pu, CPAT_pu) + space.d(request.origin, request.destination)
    LAST_pu = (
        CPAT_pu + request.delivery_timewindow_max
        if request.delivery_timewindow_max is not None
        else np.inf
    )
    EAST_do = EAST_pu
    LAST_do = np.inf

    cost = CPAT_do
    stoplist = stoplist + [
        Stop(
            location=request.origin,
            request=request,
            action=StopAction.pickup,
            estimated_arrival_time=CPAT_pu,
            time_window_min=EAST_pu,
            time_window_max=LAST_pu,
        ),
        Stop(
            location=request.destination,
            request=request,
            action=StopAction.dropoff,
            estimated_arrival_time=CPAT_do,
            time_window_min=EAST_do,
            time_window_max=LAST_do,
        ),
    ]
    return cost, stoplist, (EAST_pu, LAST_pu, EAST_do, LAST_do)


def brute_force_distance_minimizing_dispatcher(
    request: TransportationRequest,
    stoplist: Stoplist,
    space: TransportSpace,
) -> SingleVehicleSolution:
    """
    Dispatcher that maps a vehicle's stoplist and a request to a new stoplist
    by minimizing the total driving distance.

    Parameters
    ----------
    request
        request to be serviced
    stoplist
        stoplist of the vehicle, to be mapped to a new stoplist
    space
        transport space the vehicle is operating on

    Returns
    -------


    """
    min_cost = np.inf
    best_insertion = None
    for i, stop_before_pickup in enumerate(stoplist):
        distance_to_pickup = space.d(stop_before_pickup.location, request.origin)
        CPAT_pu = cpat_of_inserted_stop(stop_before_pickup, distance_to_pickup)
        # check for request's pickup timewindow violation
        if CPAT_pu > request.pickup_timewindow_max:
            continue
        EAST_pu = request.pickup_timewindow_min

        ######################
        # ADJACENT INSERTION #
        ######################
        CPAT_do = max(EAST_pu, CPAT_pu) + space.d(request.origin, request.destination)
        # check for request's dropoff timewindow violation
        if CPAT_do > request.delivery_timewindow_max:
            continue

        # compute the cost function
        distance_to_dropoff = space.d(request.origin, request.destination)
        distance_from_dropoff = distance_to_stop_after_insertion(
            stoplist, request.destination, i, space
        )

        original_pickup_edge_length = distance_from_current_stop_to_next(
            stoplist, i, space
        )
        total_cost = (
            distance_to_pickup
            + distance_to_dropoff
            + distance_from_dropoff
            - original_pickup_edge_length
        )
        if total_cost < min_cost:
            # check for constraint violations at later points
            cpat_at_next_stop = (
                max(CPAT_do, request.delivery_timewindow_min) + distance_from_dropoff
            )
            if not is_timewindow_violated_or_violation_worsened_due_to_insertion(
                stoplist, i, cpat_at_next_stop
            ):
                best_insertion = i, i
                min_cost = total_cost

        ##########################
        # NON-ADJACENT INSERTION #
        ##########################
        distance_from_pickup = distance_to_stop_after_insertion(
            stoplist, request.origin, i, space
        )
        cpat_at_next_stop = (
            max(CPAT_pu, request.pickup_timewindow_min) + distance_from_pickup
        )
        if is_timewindow_violated_or_violation_worsened_due_to_insertion(
            stoplist, i, cpat_at_next_stop
        ):
            continue

        pickup_cost = (
            distance_to_pickup + distance_from_pickup - original_pickup_edge_length
        )

        for j, stop_before_dropoff in enumerate(stoplist[i + 1 :], start=i + 1):
            distance_to_dropoff = space.d(
                stop_before_dropoff.location, request.destination
            )
            CPAT_do = cpat_of_inserted_stop(
                stop_before_dropoff,
                distance_to_dropoff,
            )
            if CPAT_do > request.delivery_timewindow_max:
                continue

            distance_from_dropoff = distance_to_stop_after_insertion(
                stoplist, request.destination, j, space
            )
            original_dropoff_edge_length = distance_from_current_stop_to_next(
                stoplist, j, space
            )
            dropoff_cost = (
                distance_to_dropoff
                + distance_from_dropoff
                - original_dropoff_edge_length
            )
            total_cost = pickup_cost + dropoff_cost

            if total_cost >= min_cost:
                continue
            else:
                # cost has decreased. check for constraint violations at later stops
                cpat_at_next_stop = (
                    max(CPAT_do, request.delivery_timewindow_min)
                    + distance_from_dropoff
                )
                if not is_timewindow_violated_or_violation_worsened_due_to_insertion(
                    stoplist, j, cpat_at_next_stop
                ):
                    best_insertion = i, j
                    min_cost = total_cost

<<<<<<< HEAD
    best_pickup_idx, best_dropoff_idx = best_insertion
    print(f"Best insertion: {best_insertion}")
    print(f"Min cost: {min_cost}")
=======
    if min_cost < np.inf:
        best_pickup_idx, best_dropoff_idx = best_insertion
>>>>>>> 7467d98e

        new_stoplist = insert_request_to_stoplist_drive_first(
            stoplist=stoplist,
            request=request,
            pickup_idx=best_pickup_idx,
            dropoff_idx=best_dropoff_idx,
            space=space,
        )
        EAST_pu, LAST_pu = (
            new_stoplist[best_pickup_idx + 1].time_window_min,
            new_stoplist[best_pickup_idx + 1].time_window_max,
        )
        EAST_do, LAST_do = (
            new_stoplist[best_dropoff_idx + 2].time_window_min,
            new_stoplist[best_dropoff_idx + 2].time_window_max,
        )
        return min_cost, new_stoplist, (EAST_pu, LAST_pu, EAST_do, LAST_do)
    else:
        return min_cost, None, (np.nan, np.nan, np.nan, np.nan)<|MERGE_RESOLUTION|>--- conflicted
+++ resolved
@@ -206,14 +206,13 @@
                     best_insertion = i, j
                     min_cost = total_cost
 
-<<<<<<< HEAD
-    best_pickup_idx, best_dropoff_idx = best_insertion
-    print(f"Best insertion: {best_insertion}")
-    print(f"Min cost: {min_cost}")
-=======
+
     if min_cost < np.inf:
         best_pickup_idx, best_dropoff_idx = best_insertion
->>>>>>> 7467d98e
+        print(f"Best insertion: {best_insertion}")
+        print(f"Min cost: {min_cost}")
+        
+        best_pickup_idx, best_dropoff_idx = best_insertion
 
         new_stoplist = insert_request_to_stoplist_drive_first(
             stoplist=stoplist,
